#!/bin/bash

# Define colors
GREEN='\033[0;32m'
YELLOW='\033[1;33m'
RESET='\033[0m'

<<<<<<< HEAD
CPU_MODEL=""
PORT="8080"  # Default port
DEBUG_MODE=false
=======
# Default values
PORT=8080
>>>>>>> e2f1072e

# Miniconda installation path
MINICONDA_DIR=~/miniconda3

# Parse command line arguments
USE_CONDA=true
for arg in "$@"; do
    if [[ "$arg" == "--no-conda" ]]; then
        USE_CONDA=false
    elif [[ "$arg" == "--debug" ]]; then
        DEBUG_MODE=true
    elif [[ "$arg" == --port=* ]]; then
        PORT="${arg#*=}"
        # Validate that port is not empty
        if [[ -z "$PORT" ]]; then
            echo -e "${YELLOW}Warning: Empty port specified, using default port 8080${RESET}"
            PORT="8080"
        fi
    fi
done

# Update the rkllama.ini file with the port
CONFIG_FILE=~/RKLLAMA/rkllama.ini
if [ ! -f "$CONFIG_FILE" ]; then
    echo "Creating config file with default port..."
    mkdir -p "$(dirname "$CONFIG_FILE")"
    echo "[server]" > "$CONFIG_FILE"
    echo "port = $PORT" >> "$CONFIG_FILE"
fi

# Update the port in the config file
if grep -q "^\[server\]" "$CONFIG_FILE"; then
    # Section exists, update port
    sed -i "s/^port = .*/port = $PORT/" "$CONFIG_FILE"
else
    # Section doesn't exist, create it
    echo "[server]" >> "$CONFIG_FILE"
    echo "port = $PORT" >> "$CONFIG_FILE"
fi

# If Miniconda is enabled, check if it exists and activate it
if $USE_CONDA; then
    if [ -d "$MINICONDA_DIR" ]; then
        echo -e "${GREEN}Starting the environment with Miniconda3.${RESET}"
        source "$MINICONDA_DIR/bin/activate" ""
    else
        echo -e "${YELLOW}Launching the installation file...${RESET}"
        # Download and install Miniconda
        bash ./setup.sh
    fi
else
    echo -e "${YELLOW}Miniconda is disabled. Running without it.${RESET}"
fi

# Function to prompt for CPU selection
select_cpu_model() {
    echo -e "${YELLOW}CPU model not detected automatically.${RESET}"
    echo "Please select your CPU model:"
    echo "1) rk3588"
    echo "2) rk3576"
    
    while true; do
        read -p "Enter selection (1-2): " selection
        case $selection in
            1) CPU_MODEL="rk3588"; break;;
            2) CPU_MODEL="rk3576"; break;;
            *) echo "Invalid selection. Please try again.";;
        esac
    done
    
    echo -e "${GREEN}Selected CPU model: $CPU_MODEL${RESET}"
}

<<<<<<< HEAD
# Extract the CPU model if not defined in the environment
=======
# First check if CPU_MODEL is set in the environment
>>>>>>> e2f1072e
if [ -z "$CPU_MODEL" ]; then
  # Try to extract the CPU model from cpuinfo if not defined in environment
  CPU_MODEL=$(grep -i "cpu model" /proc/cpuinfo | head -n 1 | sed 's/.*Rockchip \(RK[0-9]*\).*/\1/' | tr '[:upper:]' '[:lower:]')
  echo "CPU_MODEL: $CPU_MODEL"
fi

# If still not detected, prompt for selection (only in interactive mode)
if [ -z "$CPU_MODEL" ]; then
<<<<<<< HEAD
  select_cpu_model
fi

# Build the command with proper arguments
COMMAND="python3 ~/RKLLAMA/server.py --target_platform $CPU_MODEL --port $PORT"

# Add debug flag if needed
if $DEBUG_MODE; then
  COMMAND="$COMMAND --debug"
  echo -e "${YELLOW}Debug mode enabled${RESET}"
=======
  # Check if we're running in a container (non-interactive)
  if [ -f "/.dockerenv" ]; then
    echo -e "${YELLOW}Running in Docker without CPU_MODEL set. Defaulting to rk3588.${RESET}"
    CPU_MODEL="rk3588"
  else
    select_cpu_model
  fi
>>>>>>> e2f1072e
fi

# Execute the command
echo "Executing: $COMMAND"
eval $COMMAND<|MERGE_RESOLUTION|>--- conflicted
+++ resolved
@@ -5,14 +5,9 @@
 YELLOW='\033[1;33m'
 RESET='\033[0m'
 
-<<<<<<< HEAD
-CPU_MODEL=""
+# Default values
 PORT="8080"  # Default port
 DEBUG_MODE=false
-=======
-# Default values
-PORT=8080
->>>>>>> e2f1072e
 
 # Miniconda installation path
 MINICONDA_DIR=~/miniconda3
@@ -86,11 +81,7 @@
     echo -e "${GREEN}Selected CPU model: $CPU_MODEL${RESET}"
 }
 
-<<<<<<< HEAD
-# Extract the CPU model if not defined in the environment
-=======
 # First check if CPU_MODEL is set in the environment
->>>>>>> e2f1072e
 if [ -z "$CPU_MODEL" ]; then
   # Try to extract the CPU model from cpuinfo if not defined in environment
   CPU_MODEL=$(grep -i "cpu model" /proc/cpuinfo | head -n 1 | sed 's/.*Rockchip \(RK[0-9]*\).*/\1/' | tr '[:upper:]' '[:lower:]')
@@ -99,18 +90,6 @@
 
 # If still not detected, prompt for selection (only in interactive mode)
 if [ -z "$CPU_MODEL" ]; then
-<<<<<<< HEAD
-  select_cpu_model
-fi
-
-# Build the command with proper arguments
-COMMAND="python3 ~/RKLLAMA/server.py --target_platform $CPU_MODEL --port $PORT"
-
-# Add debug flag if needed
-if $DEBUG_MODE; then
-  COMMAND="$COMMAND --debug"
-  echo -e "${YELLOW}Debug mode enabled${RESET}"
-=======
   # Check if we're running in a container (non-interactive)
   if [ -f "/.dockerenv" ]; then
     echo -e "${YELLOW}Running in Docker without CPU_MODEL set. Defaulting to rk3588.${RESET}"
@@ -118,9 +97,6 @@
   else
     select_cpu_model
   fi
->>>>>>> e2f1072e
 fi
 
-# Execute the command
-echo "Executing: $COMMAND"
-eval $COMMAND+python3 ~/RKLLAMA/server.py --target_platform "$CPU_MODEL" --port "$PORT"